--- conflicted
+++ resolved
@@ -92,13 +92,8 @@
   float* __restrict__ max_logits,         // [num_seqs, num_heads, max_num_partitions]
   scalar_t* __restrict__ out,             // [num_seqs, num_heads, max_num_partitions, head_size]
   const scalar_t* __restrict__ q,         // [num_seqs, num_heads, head_size]
-<<<<<<< HEAD
-  const scalar_t* __restrict__ k_cache,   // [num_blocks, num_kv_heads, head_size/x, block_size, x]
-  const scalar_t* __restrict__ v_cache,   // [num_blocks, num_kv_heads, head_size, block_size]
-=======
   const cache_t* __restrict__ k_cache,    // [num_blocks, num_kv_heads, head_size/x, block_size, x]
   const cache_t* __restrict__ v_cache,    // [num_blocks, num_kv_heads, head_size, block_size]
->>>>>>> e1f3fd1e
   const int num_kv_heads,                 // [num_heads]
   const float scale,
   const int* __restrict__ block_tables,   // [num_seqs, max_num_blocks_per_seq]
@@ -426,13 +421,8 @@
 __global__ void paged_attention_v1_kernel(
   scalar_t* __restrict__ out,             // [num_seqs, num_heads, head_size]
   const scalar_t* __restrict__ q,         // [num_seqs, num_heads, head_size]
-<<<<<<< HEAD
-  const scalar_t* __restrict__ k_cache,   // [num_blocks, num_kv_heads, head_size/x, block_size, x]
-  const scalar_t* __restrict__ v_cache,   // [num_blocks, num_kv_heads, head_size, block_size]
-=======
   const cache_t* __restrict__ k_cache,    // [num_blocks, num_kv_heads, head_size/x, block_size, x]
   const cache_t* __restrict__ v_cache,    // [num_blocks, num_kv_heads, head_size, block_size]
->>>>>>> e1f3fd1e
   const int num_kv_heads,                 // [num_heads]
   const float scale,
   const int* __restrict__ block_tables,   // [num_seqs, max_num_blocks_per_seq]
@@ -462,13 +452,8 @@
   float* __restrict__ max_logits,         // [num_seqs, num_heads, max_num_partitions]
   scalar_t* __restrict__ tmp_out,         // [num_seqs, num_heads, max_num_partitions, head_size]
   const scalar_t* __restrict__ q,         // [num_seqs, num_heads, head_size]
-<<<<<<< HEAD
-  const scalar_t* __restrict__ k_cache,   // [num_blocks, num_kv_heads, head_size/x, block_size, x]
-  const scalar_t* __restrict__ v_cache,   // [num_blocks, num_kv_heads, head_size, block_size]
-=======
   const cache_t* __restrict__ k_cache,    // [num_blocks, num_kv_heads, head_size/x, block_size, x]
   const cache_t* __restrict__ v_cache,    // [num_blocks, num_kv_heads, head_size, block_size]
->>>>>>> e1f3fd1e
   const int num_kv_heads,                 // [num_heads]
   const float scale,
   const int* __restrict__ block_tables,   // [num_seqs, max_num_blocks_per_seq]
@@ -478,11 +463,7 @@
   const int q_stride,
   const int kv_block_stride,
   const int kv_head_stride) {
-<<<<<<< HEAD
-  paged_attention_kernel<scalar_t, HEAD_SIZE, BLOCK_SIZE, NUM_THREADS, PARTITION_SIZE>(
-=======
   paged_attention_kernel<scalar_t, cache_t, HEAD_SIZE, BLOCK_SIZE, NUM_THREADS, ENABLE_FP8_KV_CACHE, PARTITION_SIZE>(
->>>>>>> e1f3fd1e
     exp_sums, max_logits, tmp_out, q, k_cache, v_cache, num_kv_heads, scale,
     block_tables, context_lens, max_num_blocks_per_seq, alibi_slopes,
     q_stride, kv_block_stride, kv_head_stride);
@@ -591,17 +572,10 @@
 
 #define LAUNCH_PAGED_ATTENTION_V1(HEAD_SIZE)                                                  \
   APHRODITE_DevFuncAttribute_SET_MaxDynamicSharedMemorySize(                                       \
-<<<<<<< HEAD
-    ((void*)aphrodite::paged_attention_v1_kernel<T, HEAD_SIZE, BLOCK_SIZE, NUM_THREADS>),          \
-    shared_mem_size);                                                                         \
-  aphrodite::paged_attention_v1_kernel<T, HEAD_SIZE, BLOCK_SIZE, NUM_THREADS>                      \
-  <<<grid, block, shared_mem_size, stream>>>(                                                 \
-=======
     ((void*)aphrodite::paged_attention_v1_kernel<T, CACHE_T, HEAD_SIZE, BLOCK_SIZE, NUM_THREADS,   \
       ENABLE_FP8_KV_CACHE>), shared_mem_size);                                                \
   aphrodite::paged_attention_v1_kernel<T, CACHE_T, HEAD_SIZE, BLOCK_SIZE, NUM_THREADS,             \
   ENABLE_FP8_KV_CACHE><<<grid, block, shared_mem_size, stream>>>(                             \
->>>>>>> e1f3fd1e
     out_ptr,                                                                                  \
     query_ptr,                                                                                \
     key_cache_ptr,                                                                            \
@@ -652,13 +626,8 @@
 
   T* out_ptr = reinterpret_cast<T*>(out.data_ptr());
   T* query_ptr = reinterpret_cast<T*>(query.data_ptr());
-<<<<<<< HEAD
-  T* key_cache_ptr = reinterpret_cast<T*>(key_cache.data_ptr());
-  T* value_cache_ptr = reinterpret_cast<T*>(value_cache.data_ptr());
-=======
   CACHE_T* key_cache_ptr = reinterpret_cast<CACHE_T*>(key_cache.data_ptr());
   CACHE_T* value_cache_ptr = reinterpret_cast<CACHE_T*>(value_cache.data_ptr());
->>>>>>> e1f3fd1e
   int* block_tables_ptr = block_tables.data_ptr<int>();
   int* context_lens_ptr = context_lens.data_ptr<int>();
 
@@ -702,19 +671,6 @@
   }
 }
 
-<<<<<<< HEAD
-#define CALL_V1_LAUNCHER(T, BLOCK_SIZE)                             \
-  paged_attention_v1_launcher<T, BLOCK_SIZE>(                       \
-    out,                                                            \
-    query,                                                          \
-    key_cache,                                                      \
-    value_cache,                                                    \
-    num_kv_heads,                                                   \
-    scale,                                                          \
-    block_tables,                                                   \
-    context_lens,                                                   \
-    max_context_len,                                                \
-=======
 #define CALL_V1_LAUNCHER(T, CACHE_T, BLOCK_SIZE, ENABLE_FP8_KV_CACHE)       \
   paged_attention_v1_launcher<T, CACHE_T, BLOCK_SIZE, ENABLE_FP8_KV_CACHE>( \
     out,                                                                    \
@@ -726,7 +682,6 @@
     block_tables,                                                           \
     context_lens,                                                           \
     max_context_len,                                                        \
->>>>>>> e1f3fd1e
     alibi_slopes);
 
 // NOTE: To reduce the compilation time, we omitted block sizes
@@ -853,13 +808,8 @@
   float* max_logits_ptr = reinterpret_cast<float*>(max_logits.data_ptr());
   T* tmp_out_ptr = reinterpret_cast<T*>(tmp_out.data_ptr());
   T* query_ptr = reinterpret_cast<T*>(query.data_ptr());
-<<<<<<< HEAD
-  T* key_cache_ptr = reinterpret_cast<T*>(key_cache.data_ptr());
-  T* value_cache_ptr = reinterpret_cast<T*>(value_cache.data_ptr());
-=======
   CACHE_T* key_cache_ptr = reinterpret_cast<CACHE_T*>(key_cache.data_ptr());
   CACHE_T* value_cache_ptr = reinterpret_cast<CACHE_T*>(value_cache.data_ptr());
->>>>>>> e1f3fd1e
   int* block_tables_ptr = block_tables.data_ptr<int>();
   int* context_lens_ptr = context_lens.data_ptr<int>();
 
@@ -906,22 +856,6 @@
   }
 }
 
-<<<<<<< HEAD
-#define CALL_V2_LAUNCHER(T, BLOCK_SIZE)                             \
-  paged_attention_v2_launcher<T, BLOCK_SIZE>(                       \
-    out,                                                            \
-    exp_sums,                                                       \
-    max_logits,                                                     \
-    tmp_out,                                                        \
-    query,                                                          \
-    key_cache,                                                      \
-    value_cache,                                                    \
-    num_kv_heads,                                                   \
-    scale,                                                          \
-    block_tables,                                                   \
-    context_lens,                                                   \
-    max_context_len,                                                \
-=======
 #define CALL_V2_LAUNCHER(T, CACHE_T, BLOCK_SIZE, ENABLE_FP8_KV_CACHE)       \
   paged_attention_v2_launcher<T, CACHE_T, BLOCK_SIZE, ENABLE_FP8_KV_CACHE>( \
     out,                                                                    \
@@ -936,7 +870,6 @@
     block_tables,                                                           \
     context_lens,                                                           \
     max_context_len,                                                        \
->>>>>>> e1f3fd1e
     alibi_slopes);
 
 // NOTE: To reduce the compilation time, we omitted block sizes
